--- conflicted
+++ resolved
@@ -1038,11 +1038,6 @@
                     if self.config.algorithm.adv_estimator == "remax":
                         with _timer("gen_max", timing_raw):
                             gen_baseline_batch = deepcopy(gen_batch)
-<<<<<<< HEAD
-                            gen_baseline_batch.meta_info['do_sample'] = False
-                            gen_baseline_output = self.actor_rollout_wg.generate_sequences(gen_baseline_batch)
-                            
-=======
                             gen_baseline_batch.meta_info["do_sample"] = False
                             gen_baseline_output = (
                                 self.actor_rollout_wg.generate_sequences(
@@ -1050,7 +1045,6 @@
                                 )
                             )
 
->>>>>>> 77108a89
                             batch = batch.union(gen_baseline_output)
                             reward_baseline_tensor = self.reward_fn(batch)
                             reward_baseline_tensor = reward_baseline_tensor.sum(dim=-1)
@@ -1061,17 +1055,10 @@
 
                             del gen_baseline_batch, gen_baseline_output
 
-<<<<<<< HEAD
-                    batch.non_tensor_batch['uid'] = np.array([str(uuid.uuid4()) for _ in range(len(batch.batch))],
-                                                             dtype=object)
-                    
-                    
-=======
                     batch.non_tensor_batch["uid"] = np.array(
                         [str(uuid.uuid4()) for _ in range(len(batch.batch))],
                         dtype=object,
                     )
->>>>>>> 77108a89
                     # repeat to align with repeated responses in rollout
                     batch = batch.repeat(
                         repeat_times=self.config.actor_rollout_ref.rollout.n,
