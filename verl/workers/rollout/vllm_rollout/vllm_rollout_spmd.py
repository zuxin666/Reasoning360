# Copyright 2024 Bytedance Ltd. and/or its affiliates
#
# Licensed under the Apache License, Version 2.0 (the "License");
# you may not use this file except in compliance with the License.
# You may obtain a copy of the License at
#
#     http://www.apache.org/licenses/LICENSE-2.0
#
# Unless required by applicable law or agreed to in writing, software
# distributed under the License is distributed on an "AS IS" BASIS,
# WITHOUT WARRANTIES OR CONDITIONS OF ANY KIND, either express or implied.
# See the License for the specific language governing permissions and
# limitations under the License.
"""
The vllm_rollout that can be applied in different backend
When working with FSDP:
- Use DTensor weight loader (recommended) or HF weight loader
- Utilize state_dict from the FSDP to synchronize the weights among tp ranks in vLLM
When working with Megatron:
- Use Megatron weight loader
- During training, only the current pp stage holds the parameters
- Before inference, broadcast the parameters of the current pp rank to all other pp ranks (all pp ranks holds all the parameters)
- Bind the parameters to the inference engine
- Do inference in tp. pp is treated as additional dp
- After inference, all the parameters that doesn't belong to this pp rank is freed.
"""
import numpy as np
from typing import List
from contextlib import contextmanager
from omegaconf import DictConfig
import torch
import torch.distributed
from tensordict import TensorDict
from torch import nn
from typing import Any, Union
from verl import DataProto
from verl.utils.torch_functional import get_eos_mask, pad_2d_list_to_length
from verl.workers.rollout.base import BaseRollout
from vllm.distributed import parallel_state as vllm_ps
from vllm import LLM, SamplingParams
from verl.third_party.vllm import vllm_version

# TODO
# 1. support pp in vllm
# 2. passing tokenizer is not necessary? no encoding/decoding is happending here
# 3. simplify init logics


# NOTE(sgm): add for verl. We can optimize it by making the dataloader yield List[int] without padding.
def _pre_process_inputs(pad_token_id, prompt_token_ids: torch.Tensor) -> List[int]:
    # remove the left padding in the prompt token_id
    # pad_token_id = self.llm_engine.tokenizer.pad_token_id if self.llm_engine.tokenizer.pad_token_id is not None else self.llm_engine.tokenizer.eos_token_id
    non_pad_index = torch.nonzero(prompt_token_ids != pad_token_id, as_tuple=False)[0][
        0
    ]
    token_ids = prompt_token_ids[non_pad_index:].tolist()
    return token_ids


def _repeat_interleave(value: Union[torch.Tensor, np.ndarray], repeats: int) -> Union[torch.Tensor, List[Any]]:
    if isinstance(value, torch.Tensor):
        return value.repeat_interleave(repeats, dim=0)
    else:
        return np.repeat(value, repeats, axis=0)


class vLLMRollout(BaseRollout):

    def __init__(
        self, model_path: str, config: DictConfig, tokenizer, model_hf_config, **kwargs
    ):
        """A vLLM rollout. It requires the module is supported by the vllm.

        Args:
            module: module here follows huggingface APIs
            config: DictConfig
            tokenizer: the task/model tokenizer
            model_hf_config: the huggingface config to initiallize the generating model in vllm
            **kwargs: train_tp, for Megatron Backend to initialize hybrid engine (zero redundancy) process group
        """
        super().__init__()
        self.config = config
        assert not (
            not config.enforce_eager and config.free_cache_engine
        ), "disable CUDA graph (enforce_eager = False) if free cache engine"

        tensor_parallel_size = self.config.get("tensor_model_parallel_size", 1)
        assert (
            tensor_parallel_size <= torch.distributed.get_world_size()
        ), "tensor parallel size should be less than or equal to the world size"
        max_num_batched_tokens = self.config.get("max_num_batched_tokens", 8192)

        if kwargs.get("train_tp", None) is not None:
            # deployed with megatron
            import os

            os.environ["CUDA_TIMER_STREAM_KAFKA_ENABLE"] = "0"
            os.environ["MEGATRON_IMPORT_TIMERS"] = "0"
            train_tp = kwargs.get("train_tp", None)
            num_tp_per_train_tp = train_tp // tensor_parallel_size
            vllm_ps.initialize_parallel_state(
                tensor_model_parallel_size=tensor_parallel_size,
                num_tp_per_train_tp=num_tp_per_train_tp,
            )

        assert (
            model_hf_config.max_position_embeddings
            >= config.prompt_length + config.response_length
        ), "model context length should be greater than total sequence length"

        self.inference_engine = LLM(
            model=model_path,
            enable_sleep_mode=True,
            tensor_parallel_size=tensor_parallel_size,
            distributed_executor_backend="external_launcher",
            dtype=config.dtype,
            enforce_eager=config.enforce_eager,
            gpu_memory_utilization=config.gpu_memory_utilization,
            disable_custom_all_reduce=True,
            skip_tokenizer_init=False,
            max_model_len=config.prompt_length + config.response_length,
            disable_log_stats=config.disable_log_stats,
            max_num_batched_tokens=max_num_batched_tokens,
            enable_chunked_prefill=config.enable_chunked_prefill,
            enable_prefix_caching=True,
        )

        # Offload vllm model to reduce peak memory usage
        self.inference_engine.sleep(level=1)

        kwargs = dict(
            n=1,
            logprobs=0,  # can be set to 0 and let actor to recompute
            max_tokens=config.response_length,
        )

        # # we may detokenize the result all together later
        if vllm_version != "0.3.1":
            kwargs["detokenize"] = False

        # supporting adding any sampling params from the config file
        for k in config.keys():
            if hasattr(SamplingParams(), str(k)):
                kwargs[k] = config.get(k)

        print(f"kwargs: {kwargs}")
        self.sampling_params = SamplingParams(**kwargs)

        self.pad_token_id = tokenizer.pad_token_id

    @contextmanager
    def update_sampling_params(self, **kwargs):
        # update sampling params
        old_sampling_params_args = {}
        if kwargs:
            for key, value in kwargs.items():
                if hasattr(self.sampling_params, key):
                    old_value = getattr(self.sampling_params, key)
                    old_sampling_params_args[key] = old_value
                    setattr(self.sampling_params, key, value)
        yield
        # roll back to previous sampling params
        # if len(old_sampling_params_args):
        for key, value in old_sampling_params_args.items():
            setattr(self.sampling_params, key, value)

    @staticmethod
    @contextmanager
    def timer():
        import time

        start = end = time.perf_counter()
        yield lambda: end - start
        end = time.perf_counter()

    @torch.no_grad()
    def generate_sequences(self, prompts: DataProto, **kwargs) -> DataProto:
        # rebuild vllm cache engine
        if (
            vllm_version in ("0.3.1", "0.4.2", "0.5.4", "0.6.3")
            and self.config.free_cache_engine
        ):
            self.inference_engine.init_cache_engine()

        idx = prompts.batch["input_ids"]  # (bs, prompt_length)
        # left-padded attention_mask
        attention_mask = prompts.batch["attention_mask"]
        position_ids = prompts.batch["position_ids"]

        # used to construct attention_mask
        eos_token_id = prompts.meta_info["eos_token_id"]

        batch_size = idx.size(0)

        non_tensor_batch = prompts.non_tensor_batch
        if 'raw_prompt_ids' not in non_tensor_batch:
            non_tensor_batch['raw_prompt_ids'] = np.array(
                [_pre_process_inputs(self.pad_token_id, idx[i]) for i in range(batch_size)], dtype=object)

        if batch_size != len(non_tensor_batch['raw_prompt_ids']):
            raise RuntimeError('vllm sharding manager is not work properly.')

        if 'multi_modal_data' in non_tensor_batch:
            vllm_inputs = []
            for raw_prompt_ids, multi_modal_data in zip(non_tensor_batch.pop('raw_prompt_ids'),
                                                        non_tensor_batch.pop('multi_modal_data')):
                vllm_inputs.append({'prompt_token_ids': raw_prompt_ids, 'multi_modal_data': multi_modal_data})
        else:
            vllm_inputs = [{
                'prompt_token_ids': raw_prompt_ids
            } for raw_prompt_ids in non_tensor_batch.pop('raw_prompt_ids')]

<<<<<<< HEAD
        do_sample = prompts.meta_info.get("do_sample", True)
=======
        do_sample = prompts.meta_info.get('do_sample', True)
        is_validate = prompts.meta_info.get('validate', False)
>>>>>>> 65eb45bf
        if not do_sample:
            kwargs = {
                "best_of": 1,
                "top_p": 1.0,
                "top_k": -1,
                "min_p": 0.0,
                "temperature": 0,
                "n": 1,  # if greedy, only 1 response
            }
<<<<<<< HEAD
        if "num_samples" in prompts.meta_info:
            kwargs["n"] = prompts.meta_info["num_samples"]
=======
        elif is_validate:
            # TODO: try **
            kwargs = {
                'top_k': self.config.val_kwargs.top_k,
                'top_p': self.config.val_kwargs.top_p,
                'temperature': self.config.val_kwargs.temperature,
                'n': 1,  # if validate, already repeat in ray_trainer
            }
        if 'num_samples' in prompts.meta_info:
            kwargs['n'] = prompts.meta_info['num_samples']
>>>>>>> 65eb45bf

        # users can customize different sampling_params at different run
        with self.update_sampling_params(**kwargs), self.timer() as t:
            outputs = self.inference_engine.generate(
                prompts=vllm_inputs,  # because we have already convert it to prompt token id
                sampling_params=self.sampling_params,
<<<<<<< HEAD
                prompt_token_ids=idx_list,
                use_tqdm=False,
            )
=======
                use_tqdm=False)
>>>>>>> 65eb45bf

            # TODO(sgm): disable logprob when recompute_log_prob is enable
            # if n = 1: (bs, response_length) ; if n > 1: (bs * n, response_length)

            response = []
            for output in outputs:
                for sample_id in range(len(output.outputs)):
                    response.append(output.outputs[sample_id].token_ids)

            response = pad_2d_list_to_length(response, self.pad_token_id,
                                             max_length=self.config.response_length).to(idx.device)

<<<<<<< HEAD
        response = pad_2d_list_to_length(
            response, self.pad_token_id, max_length=self.config.response_length
        ).to(idx.device)

        n = kwargs["n"]
        n = prompts.meta_info.get("num_samples", self.config.n)
        if n > 1 and do_sample:
            idx = idx.repeat_interleave(n, dim=0)
            attention_mask = attention_mask.repeat_interleave(n, dim=0)
            position_ids = position_ids.repeat_interleave(n, dim=0)
            batch_size = batch_size * n
        seq = torch.cat([idx, response], dim=-1)

        response_length = response.size(1)
        delta_position_id = torch.arange(
            1, response_length + 1, device=position_ids.device
        )
        delta_position_id = delta_position_id.unsqueeze(0).repeat(batch_size, 1)
=======
            n = kwargs['n']
            if n > 1 and do_sample:
                idx = _repeat_interleave(idx, n)
                attention_mask = _repeat_interleave(attention_mask, n)
                position_ids = _repeat_interleave(position_ids, n)
                batch_size = batch_size * n
                if 'multi_modal_inputs' in non_tensor_batch.keys():
                    non_tensor_batch['multi_modal_inputs'] = _repeat_interleave(non_tensor_batch['multi_modal_inputs'],
                                                                                n)

            seq = torch.cat([idx, response], dim=-1)

        response_length = response.size(1)
        delta_position_id = torch.arange(1, response_length + 1, device=position_ids.device)
        delta_position_id = delta_position_id.unsqueeze(0).expand(batch_size, -1)
        if position_ids.dim() == 3:  # qwen2vl mrope
            delta_position_id = delta_position_id.view(batch_size, 1, -1).expand(batch_size, 3, -1)
>>>>>>> 65eb45bf

        # TODO(sgm): fix position_ids on right_pad
        # prompt: left pad + response: right pad
        # attention_mask: [0,0,0,0,1,1,1,1, | 1,1,1,0,0,0,0,0]
        # position_ids:   [0,0,0,0,0,1,2,3, | 4,5,6,7,8,9,10,11]
        response_position_ids = position_ids[:, -1:] + delta_position_id
        position_ids = torch.cat([position_ids, response_position_ids], dim=-1)
        response_attention_mask = get_eos_mask(
            response_id=response, eos_token=eos_token_id, dtype=attention_mask.dtype
        )
        attention_mask = torch.cat((attention_mask, response_attention_mask), dim=-1)

        tokens_per_second = torch.sum(response_attention_mask).item() / t()
        import os
<<<<<<< HEAD

        print(
            f"Tokens per second: {tokens_per_second} t/s on device {os.environ['CUDA_VISIBLE_DEVICES']} on host {os.uname().nodename}",
            flush=True,
        )
=======
        print(f'Tokens per second: {tokens_per_second} t/s on device {os.environ["CUDA_VISIBLE_DEVICES"]} on host {os.uname().nodename}', flush=True)
>>>>>>> 65eb45bf

        # all the tp ranks should contain the same data here. data in all ranks are valid
        batch = TensorDict(
            {
                "prompts": idx,
                "responses": response,
                "input_ids": seq,  # here input_ids become the whole sentences
                # 'old_log_probs': log_probs, # we will recompute old log prob with actor
                "attention_mask": attention_mask,
                "position_ids": position_ids,
            },
            batch_size=batch_size,
        )

        # free vllm cache engine
        if (
            vllm_version in ("0.3.1", "0.4.2", "0.5.4", "0.6.3")
            and self.config.free_cache_engine
        ):
            self.inference_engine.free_cache_engine()

        return DataProto(batch=batch, non_tensor_batch=non_tensor_batch)<|MERGE_RESOLUTION|>--- conflicted
+++ resolved
@@ -57,7 +57,9 @@
     return token_ids
 
 
-def _repeat_interleave(value: Union[torch.Tensor, np.ndarray], repeats: int) -> Union[torch.Tensor, List[Any]]:
+def _repeat_interleave(
+    value: Union[torch.Tensor, np.ndarray], repeats: int
+) -> Union[torch.Tensor, List[Any]]:
     if isinstance(value, torch.Tensor):
         return value.repeat_interleave(repeats, dim=0)
     else:
@@ -193,29 +195,38 @@
         batch_size = idx.size(0)
 
         non_tensor_batch = prompts.non_tensor_batch
-        if 'raw_prompt_ids' not in non_tensor_batch:
-            non_tensor_batch['raw_prompt_ids'] = np.array(
-                [_pre_process_inputs(self.pad_token_id, idx[i]) for i in range(batch_size)], dtype=object)
-
-        if batch_size != len(non_tensor_batch['raw_prompt_ids']):
-            raise RuntimeError('vllm sharding manager is not work properly.')
-
-        if 'multi_modal_data' in non_tensor_batch:
+        if "raw_prompt_ids" not in non_tensor_batch:
+            non_tensor_batch["raw_prompt_ids"] = np.array(
+                [
+                    _pre_process_inputs(self.pad_token_id, idx[i])
+                    for i in range(batch_size)
+                ],
+                dtype=object,
+            )
+
+        if batch_size != len(non_tensor_batch["raw_prompt_ids"]):
+            raise RuntimeError("vllm sharding manager is not work properly.")
+
+        if "multi_modal_data" in non_tensor_batch:
             vllm_inputs = []
-            for raw_prompt_ids, multi_modal_data in zip(non_tensor_batch.pop('raw_prompt_ids'),
-                                                        non_tensor_batch.pop('multi_modal_data')):
-                vllm_inputs.append({'prompt_token_ids': raw_prompt_ids, 'multi_modal_data': multi_modal_data})
+            for raw_prompt_ids, multi_modal_data in zip(
+                non_tensor_batch.pop("raw_prompt_ids"),
+                non_tensor_batch.pop("multi_modal_data"),
+            ):
+                vllm_inputs.append(
+                    {
+                        "prompt_token_ids": raw_prompt_ids,
+                        "multi_modal_data": multi_modal_data,
+                    }
+                )
         else:
-            vllm_inputs = [{
-                'prompt_token_ids': raw_prompt_ids
-            } for raw_prompt_ids in non_tensor_batch.pop('raw_prompt_ids')]
-
-<<<<<<< HEAD
+            vllm_inputs = [
+                {"prompt_token_ids": raw_prompt_ids}
+                for raw_prompt_ids in non_tensor_batch.pop("raw_prompt_ids")
+            ]
+
         do_sample = prompts.meta_info.get("do_sample", True)
-=======
-        do_sample = prompts.meta_info.get('do_sample', True)
-        is_validate = prompts.meta_info.get('validate', False)
->>>>>>> 65eb45bf
+        is_validate = prompts.meta_info.get("validate", False)
         if not do_sample:
             kwargs = {
                 "best_of": 1,
@@ -225,34 +236,24 @@
                 "temperature": 0,
                 "n": 1,  # if greedy, only 1 response
             }
-<<<<<<< HEAD
-        if "num_samples" in prompts.meta_info:
-            kwargs["n"] = prompts.meta_info["num_samples"]
-=======
         elif is_validate:
             # TODO: try **
             kwargs = {
-                'top_k': self.config.val_kwargs.top_k,
-                'top_p': self.config.val_kwargs.top_p,
-                'temperature': self.config.val_kwargs.temperature,
-                'n': 1,  # if validate, already repeat in ray_trainer
+                "top_k": self.config.val_kwargs.top_k,
+                "top_p": self.config.val_kwargs.top_p,
+                "temperature": self.config.val_kwargs.temperature,
+                "n": 1,  # if validate, already repeat in ray_trainer
             }
-        if 'num_samples' in prompts.meta_info:
-            kwargs['n'] = prompts.meta_info['num_samples']
->>>>>>> 65eb45bf
+        if "num_samples" in prompts.meta_info:
+            kwargs["n"] = prompts.meta_info["num_samples"]
 
         # users can customize different sampling_params at different run
         with self.update_sampling_params(**kwargs), self.timer() as t:
             outputs = self.inference_engine.generate(
                 prompts=vllm_inputs,  # because we have already convert it to prompt token id
                 sampling_params=self.sampling_params,
-<<<<<<< HEAD
-                prompt_token_ids=idx_list,
                 use_tqdm=False,
             )
-=======
-                use_tqdm=False)
->>>>>>> 65eb45bf
 
             # TODO(sgm): disable logprob when recompute_log_prob is enable
             # if n = 1: (bs, response_length) ; if n > 1: (bs * n, response_length)
@@ -262,47 +263,32 @@
                 for sample_id in range(len(output.outputs)):
                     response.append(output.outputs[sample_id].token_ids)
 
-            response = pad_2d_list_to_length(response, self.pad_token_id,
-                                             max_length=self.config.response_length).to(idx.device)
-
-<<<<<<< HEAD
-        response = pad_2d_list_to_length(
-            response, self.pad_token_id, max_length=self.config.response_length
-        ).to(idx.device)
-
-        n = kwargs["n"]
-        n = prompts.meta_info.get("num_samples", self.config.n)
-        if n > 1 and do_sample:
-            idx = idx.repeat_interleave(n, dim=0)
-            attention_mask = attention_mask.repeat_interleave(n, dim=0)
-            position_ids = position_ids.repeat_interleave(n, dim=0)
-            batch_size = batch_size * n
-        seq = torch.cat([idx, response], dim=-1)
-
-        response_length = response.size(1)
-        delta_position_id = torch.arange(
-            1, response_length + 1, device=position_ids.device
-        )
-        delta_position_id = delta_position_id.unsqueeze(0).repeat(batch_size, 1)
-=======
-            n = kwargs['n']
+            response = pad_2d_list_to_length(
+                response, self.pad_token_id, max_length=self.config.response_length
+            ).to(idx.device)
+
+            n = kwargs["n"]
             if n > 1 and do_sample:
                 idx = _repeat_interleave(idx, n)
                 attention_mask = _repeat_interleave(attention_mask, n)
                 position_ids = _repeat_interleave(position_ids, n)
                 batch_size = batch_size * n
-                if 'multi_modal_inputs' in non_tensor_batch.keys():
-                    non_tensor_batch['multi_modal_inputs'] = _repeat_interleave(non_tensor_batch['multi_modal_inputs'],
-                                                                                n)
+                if "multi_modal_inputs" in non_tensor_batch.keys():
+                    non_tensor_batch["multi_modal_inputs"] = _repeat_interleave(
+                        non_tensor_batch["multi_modal_inputs"], n
+                    )
 
             seq = torch.cat([idx, response], dim=-1)
 
         response_length = response.size(1)
-        delta_position_id = torch.arange(1, response_length + 1, device=position_ids.device)
+        delta_position_id = torch.arange(
+            1, response_length + 1, device=position_ids.device
+        )
         delta_position_id = delta_position_id.unsqueeze(0).expand(batch_size, -1)
         if position_ids.dim() == 3:  # qwen2vl mrope
-            delta_position_id = delta_position_id.view(batch_size, 1, -1).expand(batch_size, 3, -1)
->>>>>>> 65eb45bf
+            delta_position_id = delta_position_id.view(batch_size, 1, -1).expand(
+                batch_size, 3, -1
+            )
 
         # TODO(sgm): fix position_ids on right_pad
         # prompt: left pad + response: right pad
@@ -317,15 +303,11 @@
 
         tokens_per_second = torch.sum(response_attention_mask).item() / t()
         import os
-<<<<<<< HEAD
 
         print(
-            f"Tokens per second: {tokens_per_second} t/s on device {os.environ['CUDA_VISIBLE_DEVICES']} on host {os.uname().nodename}",
+            f'Tokens per second: {tokens_per_second} t/s on device {os.environ["CUDA_VISIBLE_DEVICES"]} on host {os.uname().nodename}',
             flush=True,
         )
-=======
-        print(f'Tokens per second: {tokens_per_second} t/s on device {os.environ["CUDA_VISIBLE_DEVICES"]} on host {os.uname().nodename}', flush=True)
->>>>>>> 65eb45bf
 
         # all the tp ranks should contain the same data here. data in all ranks are valid
         batch = TensorDict(
