--- conflicted
+++ resolved
@@ -195,7 +195,6 @@
             return 0
 
     def __getitem__(self, item):
-<<<<<<< HEAD
         """
         Enhanced indexing for DataProto objects.
         
@@ -228,12 +227,6 @@
         # Case 4: Unsupported type
         else:
             raise TypeError(f"Indexing with {type(item)} is not supported")
-=======
-        tensor_data = self.batch[item]
-        non_tensor_data = {key: val[item] for key, val in self.non_tensor_batch.items()}
-        return_type = DataProto if isinstance(item, slice) else DataProtoItem
-        return return_type(batch=tensor_data, non_tensor_batch=non_tensor_data, meta_info=self.meta_info)
->>>>>>> bc935dc9
 
     def __getstate__(self):
         import io
